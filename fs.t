--- conflicted
+++ resolved
@@ -424,12 +424,8 @@
 of multiple system calls into each transaction.
 Thus a single commit may involve the writes of multiple
 complete system calls.
-<<<<<<< HEAD
 To avoid splitting a system call across transactions, the logging system
 only commits when no file system system calls are underway.
-=======
-In order to preserve atomicity, the logging system
-commits only when no file system system calls are underway.
 .PP
 The idea of committing several transaction together is known as 
 .italic-index "group commit" .
@@ -440,7 +436,6 @@
 the disk to schedule the writing of the blocks cleverly and write at the
 rate of the disk's bandwidth.   Xv6's IDE driver doesn't support batching, but 
 xv6's file system design allows for it.
->>>>>>> 4d5f11c6
 .PP
 Xv6 dedicates a fixed amount of space on the disk to hold the log.
 The total number of blocks written by the system calls in a
